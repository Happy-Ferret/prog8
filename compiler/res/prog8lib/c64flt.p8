; Prog8 definitions for floating point handling on the Commodore-64
;
; Written by Irmen de Jong (irmen@razorvine.net) - license: GNU GPL 3.0
;
; indent format: TABS, size=8

%option enable_floats


~ c64flt {
	; ---- this block contains C-64 floating point related functions ----

		const  float  PI	= 3.141592653589793
		const  float  TWOPI	= 6.283185307179586


; ---- C64 basic and kernal ROM float constants and functions ----

		; note: the fac1 and fac2 are working registers and take 6 bytes each,
		; floats in memory  (and rom) are stored in 5-byte MFLPT packed format.

		; constants in five-byte "mflpt" format in the BASIC ROM
		memory  float  FL_PIVAL		= $aea8  ; 3.1415926...
		memory  float  FL_N32768	= $b1a5  ; -32768
		memory  float  FL_FONE		= $b9bc  ; 1
		memory  float  FL_SQRHLF	= $b9d6  ; SQR(2) / 2
		memory  float  FL_SQRTWO	= $b9db  ; SQR(2)
		memory  float  FL_NEGHLF	= $b9e0  ; -.5
		memory  float  FL_LOG2		= $b9e5  ; LOG(2)
		memory  float  FL_TENC		= $baf9  ; 10
		memory  float  FL_NZMIL		= $bdbd  ; 1e9 (1 billion)
		memory  float  FL_FHALF		= $bf11  ; .5
		memory  float  FL_LOGEB2	= $bfbf  ; 1 / LOG(2)
		memory  float  FL_PIHALF	= $e2e0  ; PI / 2
		memory  float  FL_TWOPI		= $e2e5  ; 2 * PI
		memory  float  FL_FR4		= $e2ea  ; .25
		float FL_ZERO = 0.0     ; oddly enough 0.0 isn't available in the kernel


; note: fac1/2 might get clobbered even if not mentioned in the function's name.
; note: for subtraction and division, the left operand is in fac2, the right operand in fac1.

; checked functions below:
asmsub	MOVFM		(uword mflpt @ AY) -> clobbers(A,Y) -> ()	= $bba2		; load mflpt value from memory  in A/Y into fac1
asmsub	FREADMEM	() -> clobbers(A,Y) -> ()			= $bba6		; load mflpt value from memory  in $22/$23 into fac1
asmsub	CONUPK		(uword mflpt @ AY) -> clobbers(A,Y) -> ()	= $ba8c		; load mflpt value from memory  in A/Y into fac2
asmsub	FAREADMEM	() -> clobbers(A,Y) -> ()			= $ba90		; load mflpt value from memory  in $22/$23 into fac2
asmsub	MOVFA		() -> clobbers(A,X) -> ()			= $bbfc		; copy fac2 to fac1
asmsub	MOVAF		() -> clobbers(A,X) -> ()			= $bc0c		; copy fac1 to fac2  (rounded)
asmsub	MOVEF		() -> clobbers(A,X) -> ()			= $bc0f		; copy fac1 to fac2
asmsub	MOVMF		(uword mflpt @ XY) -> clobbers(A,Y) -> ()	= $bbd4		; store fac1 to memory  X/Y as 5-byte mflpt

; fac1-> signed word in Y/A (might throw ILLEGAL QUANTITY)
; (tip: use c64flt.FTOSWRDAY to get A/Y output; lo/hi switched to normal little endian order)
asmsub	FTOSWORDYA	() -> clobbers(X) -> (ubyte @ Y, ubyte @ A)	= $b1aa

; fac1 -> unsigned word in Y/A (might throw ILLEGAL QUANTITY) (result also in $14/15)
; (tip: use c64flt.GETADRAY to get A/Y output; lo/hi switched to normal little endian order)
asmsub	GETADR		() -> clobbers(X) -> (ubyte @ Y, ubyte @ A)	= $b7f7

asmsub	QINT		() -> clobbers(A,X,Y) -> ()			= $bc9b		; fac1 -> 4-byte signed integer in 98-101 ($62-$65), with the MSB FIRST.
asmsub	AYINT		() -> clobbers(A,X,Y) -> ()			= $b1bf		; fac1-> signed word in 100-101 ($64-$65) MSB FIRST. (might throw ILLEGAL QUANTITY)

; GIVAYF: signed word in Y/A (note different lsb/msb order) -> float in fac1
; (tip: use c64flt.GIVAYFAY to use A/Y input; lo/hi switched to normal order)
; there is also c64flt.GIVUAYFAY - unsigned word in A/Y (lo/hi) to fac1
; there is also c64flt.FREADS32  that reads from 98-101 ($62-$65) MSB FIRST
; there is also c64flt.FREADUS32  that reads from 98-101 ($62-$65) MSB FIRST
; there is also c64flt.FREADS24AXY  that reads signed int24 into fac1 from A/X/Y (lo/mid/hi bytes)
asmsub	GIVAYF		(ubyte lo @ Y, ubyte hi @ A) -> clobbers(A,X,Y) -> ()	= $b391

asmsub	FREADUY		(ubyte value @ Y) -> clobbers(A,X,Y) -> ()	= $b3a2		; 8 bit unsigned Y -> float in fac1
asmsub	FREADSA		(byte value @ A) -> clobbers(A,X,Y) -> ()	= $bc3c		; 8 bit signed A -> float in fac1
asmsub	FREADSTR	(ubyte length @ A) -> clobbers(A,X,Y) -> ()	= $b7b5		; str -> fac1, $22/23 must point to string, A=string length
asmsub	FPRINTLN	() -> clobbers(A,X,Y) -> ()			= $aabc		; print string of fac1, on one line (= with newline) destroys fac1.  (consider FOUT + STROUT as well)
asmsub	FOUT		() -> clobbers(X) -> (uword @ AY)		= $bddd		; fac1 -> string, address returned in AY ($0100)

asmsub	FADDH		() -> clobbers(A,X,Y) -> ()			= $b849		; fac1 += 0.5, for rounding- call this before INT
asmsub	MUL10		() -> clobbers(A,X,Y) -> ()			= $bae2		; fac1 *= 10
asmsub	DIV10		() -> clobbers(A,X,Y) -> ()			= $bafe		; fac1 /= 10 , CAUTION: result is always positive!
asmsub	FCOMP		(uword mflpt @ AY) -> clobbers(X,Y) -> (ubyte @ A) = $bc5b		; A = compare fac1 to mflpt in A/Y, 0=equal 1=fac1 is greater, 255=fac1 is less than

asmsub	FADDT		() -> clobbers(A,X,Y) -> ()			= $b86a		; fac1 += fac2
asmsub	FADD		(uword mflpt @ AY) -> clobbers(A,X,Y) -> ()	= $b867		; fac1 += mflpt value from A/Y
asmsub	FSUBT		() -> clobbers(A,X,Y) -> ()			= $b853		; fac1 = fac2-fac1   mind the order of the operands
asmsub	FSUB		(uword mflpt @ AY) -> clobbers(A,X,Y) -> ()	= $b850		; fac1 = mflpt from A/Y - fac1
asmsub	FMULTT 		() -> clobbers(A,X,Y) -> ()			= $ba2b		; fac1 *= fac2
asmsub	FMULT		(uword mflpt @ AY) -> clobbers(A,X,Y) -> ()	= $ba28		; fac1 *= mflpt value from A/Y
asmsub	FDIVT 		() -> clobbers(A,X,Y) -> ()			= $bb12		; fac1 = fac2/fac1  (remainder in fac2)  mind the order of the operands
asmsub	FDIV  		(uword mflpt @ AY) -> clobbers(A,X,Y) -> ()	= $bb0f		; fac1 = mflpt in A/Y / fac1  (remainder in fac2)
asmsub	FPWRT		() -> clobbers(A,X,Y) -> ()			= $bf7b		; fac1 = fac2 ** fac1
asmsub	FPWR		(uword mflpt @ AY) -> clobbers(A,X,Y) -> ()	= $bf78		; fac1 = fac2 ** mflpt from A/Y

asmsub	NOTOP		() -> clobbers(A,X,Y) -> ()			= $aed4		; fac1 = NOT(fac1)
asmsub	INT		() -> clobbers(A,X,Y) -> ()			= $bccc		; INT() truncates, use FADDH first to round instead of trunc
asmsub	LOG		() -> clobbers(A,X,Y) -> ()			= $b9ea		; fac1 = LN(fac1)  (natural log)
asmsub	SGN		() -> clobbers(A,X,Y) -> ()			= $bc39		; fac1 = SGN(fac1), result of SIGN (-1, 0 or 1)
asmsub	SIGN		() -> clobbers() -> (ubyte @ A)			= $bc2b		; SIGN(fac1) to A, $ff, $0, $1 for negative, zero, positive
asmsub	ABS		() -> clobbers() -> ()				= $bc58		; fac1 = ABS(fac1)
asmsub	SQR		() -> clobbers(A,X,Y) -> ()			= $bf71		; fac1 = SQRT(fac1)
asmsub	SQRA		() -> clobbers(A,X,Y) -> ()			= $bf74		; fac1 = SQRT(fac2)
asmsub	EXP		() -> clobbers(A,X,Y) -> ()			= $bfed		; fac1 = EXP(fac1)  (e ** fac1)
asmsub	NEGOP		() -> clobbers(A) -> ()				= $bfb4		; switch the sign of fac1
asmsub	RND		() -> clobbers(A,X,Y) -> ()			= $e097		; fac1 = RND(fac1) float random number generator
asmsub	COS		() -> clobbers(A,X,Y) -> ()			= $e264		; fac1 = COS(fac1)
asmsub	SIN		() -> clobbers(A,X,Y) -> ()			= $e26b		; fac1 = SIN(fac1)
asmsub	TAN		() -> clobbers(A,X,Y) -> ()			= $e2b4		; fac1 = TAN(fac1)
asmsub	ATN		() -> clobbers(A,X,Y) -> ()			= $e30e		; fac1 = ATN(fac1)




asmsub  FREADS32  () -> clobbers(A,X,Y) -> ()  {
	; ---- fac1 = signed int32 from $62-$65 big endian (MSB FIRST)
	%asm {{
		lda  $62
		eor  #$ff
		asl  a
		lda  #0
		ldx  #$a0
		jmp  $bc4f		; internal BASIC routine
	}}
}

asmsub  FREADUS32  () -> clobbers(A,X,Y) -> ()  {
	; ---- fac1 = uint32 from $62-$65 big endian (MSB FIRST)
	%asm {{
		sec
		lda  #0
		ldx  #$a0
		jmp  $bc4f		; internal BASIC routine
	}}
}

asmsub  FREADS24AXY  (ubyte lo @ A, ubyte mid @ X, ubyte hi @ Y) -> clobbers(A,X,Y) -> ()  {
	; ---- fac1 = signed int24 (A/X/Y contain lo/mid/hi bytes)
	;      note: there is no FREADU24AXY (unsigned), use FREADUS32 instead.
	%asm {{
		sty  $62
		stx  $63
		sta  $64
		lda  $62
		eor  #$FF
		asl  a
		lda  #0
		sta  $65
		ldx  #$98
		jmp  $bc4f		; internal BASIC routine
	}}
}

asmsub  GIVUAYFAY  (uword value @ AY) -> clobbers(A,X,Y) -> ()  {
	; ---- unsigned 16 bit word in A/Y (lo/hi) to fac1
	%asm {{
		sty  $62
		sta  $63
		ldx  #$90
		sec
		jmp  $bc49		; internal BASIC routine
	}}
}

asmsub  GIVAYFAY  (uword value @ AY) -> clobbers(A,X,Y) -> ()  {
	; ---- signed 16 bit word in A/Y (lo/hi) to float in fac1
	%asm {{
		sta  c64.SCRATCH_ZPREG
		tya
		ldy  c64.SCRATCH_ZPREG
		jmp  GIVAYF		; this uses the inverse order, Y/A
	}}
}

asmsub  FTOSWRDAY  () -> clobbers(X) -> (uword @ AY)  {
	; ---- fac1 to signed word in A/Y
	%asm {{
		jsr  FTOSWORDYA	; note the inverse Y/A order
		sta  c64.SCRATCH_ZPREG
		tya
		ldy  c64.SCRATCH_ZPREG
		rts
	}}
}

asmsub  GETADRAY  () -> clobbers(X) -> (uword @ AY)  {
	; ---- fac1 to unsigned word in A/Y
	%asm {{
		jsr  GETADR		; this uses the inverse order, Y/A
		sta  c64.SCRATCH_ZPB1
		tya
		ldy  c64.SCRATCH_ZPB1
		rts
	}}
}

sub  print_f  (float value) {
	; ---- prints the floating point value (without a newline) using basic rom routines.
	%asm {{
		stx  c64.SCRATCH_ZPREGX
		lda  #<print_f_value
		ldy  #>print_f_value
		jsr  MOVFM		; load float into fac1
		jsr  FOUT		; fac1 to string in A/Y
		jsr  c64.STROUT			; print string in A/Y
		ldx  c64.SCRATCH_ZPREGX
		rts
	}}
}

sub  print_fln  (float value) {
	; ---- prints the floating point value (with a newline at the end) using basic rom routines
	%asm {{
		stx  c64.SCRATCH_ZPREGX
		lda  #<print_fln_value
		ldy  #>print_fln_value
		jsr  MOVFM		; load float into fac1
		jsr  FPRINTLN		; print fac1 with newline
		ldx  c64.SCRATCH_ZPREGX
		rts
	}}

}


; --- low level floating point assembly routines
%asm {{
ub2float	.proc
		; -- convert ubyte in SCRATCH_ZPB1 to float at address A/Y
		;    clobbers A, Y
		stx  c64.SCRATCH_ZPREGX
		sta  c64.SCRATCH_ZPWORD2
		sty  c64.SCRATCH_ZPWORD2+1
		ldy  c64.SCRATCH_ZPB1
		jsr  FREADUY
_fac_to_mem	ldx  c64.SCRATCH_ZPWORD2
		ldy  c64.SCRATCH_ZPWORD2+1
		jsr  MOVMF
		ldx  c64.SCRATCH_ZPREGX
		rts
		.pend

b2float		.proc
		; -- convert byte in SCRATCH_ZPB1 to float at address A/Y
		;    clobbers A, Y
		stx  c64.SCRATCH_ZPREGX
		sta  c64.SCRATCH_ZPWORD2
		sty  c64.SCRATCH_ZPWORD2+1
		lda  c64.SCRATCH_ZPB1
		jsr  FREADSA
		jmp  ub2float._fac_to_mem
		.pend

uw2float	.proc
		; -- convert uword in SCRATCH_ZPWORD1 to float at address A/Y
		stx  c64.SCRATCH_ZPREGX
		sta  c64.SCRATCH_ZPWORD2
		sty  c64.SCRATCH_ZPWORD2+1
		lda  c64.SCRATCH_ZPWORD1
		ldy  c64.SCRATCH_ZPWORD1+1
		jsr  GIVUAYFAY
		jmp  ub2float._fac_to_mem
		.pend

w2float		.proc
		; -- convert word in SCRATCH_ZPWORD1 to float at address A/Y
		stx  c64.SCRATCH_ZPREGX
		sta  c64.SCRATCH_ZPWORD2
		sty  c64.SCRATCH_ZPWORD2+1
		ldy  c64.SCRATCH_ZPWORD1
		lda  c64.SCRATCH_ZPWORD1+1
		jsr  GIVAYF
		jmp  ub2float._fac_to_mem
		.pend

stack_b2float	.proc
		; -- b2float operating on the stack
		inx
		lda  c64.ESTACK_LO,x
		stx  c64.SCRATCH_ZPREGX
		jsr  FREADSA
		jmp  push_fac1_as_result
		.pend

stack_w2float	.proc
		; -- w2float operating on the stack
		inx
		ldy  c64.ESTACK_LO,x
		lda  c64.ESTACK_HI,x
		stx  c64.SCRATCH_ZPREGX
		jsr  GIVAYF
		jmp  push_fac1_as_result
		.pend

stack_ub2float	.proc
		; -- ub2float operating on the stack
		inx
		lda  c64.ESTACK_LO,x
		stx  c64.SCRATCH_ZPREGX
		tay
		jsr  FREADUY
		jmp  push_fac1_as_result
		.pend

stack_uw2float	.proc
		; -- uw2float operating on the stack
		inx
		lda  c64.ESTACK_LO,x
		ldy  c64.ESTACK_HI,x
		stx  c64.SCRATCH_ZPREGX
		jsr  GIVUAYFAY
		jmp  push_fac1_as_result
		.pend

stack_float2w	.proc
		jsr  pop_float_fac1
		stx  c64.SCRATCH_ZPREGX
		jsr  AYINT
		ldx  c64.SCRATCH_ZPREGX
		lda  $64
		sta  c64.ESTACK_HI,x
		lda  $65
		sta  c64.ESTACK_LO,x
		dex
		rts
		.pend

stack_float2uw	.proc
		jsr  pop_float_fac1
		stx  c64.SCRATCH_ZPREGX
		jsr  GETADR
		ldx  c64.SCRATCH_ZPREGX
		sta  c64.ESTACK_HI,x
		tya
		sta  c64.ESTACK_LO,x
		dex
		rts
		.pend

push_float	.proc
		; ---- push mflpt5 in A/Y onto stack
		; (taking 3 stack positions = 6 bytes of which 1 is padding)
		sta  c64.SCRATCH_ZPWORD1
		sty  c64.SCRATCH_ZPWORD1+1
		ldy  #0
		lda  (c64.SCRATCH_ZPWORD1),y
		sta  c64.ESTACK_LO,x
		iny
		lda  (c64.SCRATCH_ZPWORD1),y
		sta  c64.ESTACK_HI,x
		dex
		iny
		lda  (c64.SCRATCH_ZPWORD1),y
		sta  c64.ESTACK_LO,x
		iny
		lda  (c64.SCRATCH_ZPWORD1),y
		sta  c64.ESTACK_HI,x
		dex
		iny
		lda  (c64.SCRATCH_ZPWORD1),y
		sta  c64.ESTACK_LO,x
		dex
		rts
		.pend

func_rndf	.proc
		; -- put a random floating point value on the stack
		stx  c64.SCRATCH_ZPREG
		lda  #1
		jsr  FREADSA
		jsr  RND		; rng into fac1
		ldx  #<_rndf_rnum5
		ldy  #>_rndf_rnum5
		jsr  MOVMF	; fac1 to mem X/Y
		ldx  c64.SCRATCH_ZPREG
		lda  #<_rndf_rnum5
		ldy  #>_rndf_rnum5
		jmp  push_float
_rndf_rnum5	.byte  0,0,0,0,0
		.pend

push_float_from_indexed_var	.proc
		; -- push the float from the array at A/Y with index on stack, onto the stack.
		sta  c64.SCRATCH_ZPWORD1
		sty  c64.SCRATCH_ZPWORD1+1
		jsr  prog8_lib.pop_index_times_5
		jsr  prog8_lib.add_a_to_zpword
		lda  c64.SCRATCH_ZPWORD1
		ldy  c64.SCRATCH_ZPWORD1+1
		jmp  push_float
		.pend

pop_float	.proc
		; ---- pops mflpt5 from stack to memory A/Y
		; (frees 3 stack positions = 6 bytes of which 1 is padding)
		sta  c64.SCRATCH_ZPWORD1
		sty  c64.SCRATCH_ZPWORD1+1
		ldy  #4
		inx
		lda  c64.ESTACK_LO,x
		sta  (c64.SCRATCH_ZPWORD1),y
		dey
		inx
		lda  c64.ESTACK_HI,x
		sta  (c64.SCRATCH_ZPWORD1),y
		dey
		lda  c64.ESTACK_LO,x
		sta  (c64.SCRATCH_ZPWORD1),y
		dey
		inx
		lda  c64.ESTACK_HI,x
		sta  (c64.SCRATCH_ZPWORD1),y
		dey
		lda  c64.ESTACK_LO,x
		sta  (c64.SCRATCH_ZPWORD1),y
		rts
		.pend

pop_float_fac1	.proc
		; -- pops float from stack into FAC1
		lda  #<fmath_float1
		ldy  #>fmath_float1
		jsr  pop_float
		lda  #<fmath_float1
		ldy  #>fmath_float1
		jmp  MOVFM
		.pend

pop_float_to_indexed_var	.proc
		; -- pop the float on the stack, to the memory in the array at A/Y indexed by the byte on stack
		sta  c64.SCRATCH_ZPWORD1
		sty  c64.SCRATCH_ZPWORD1+1
		jsr  prog8_lib.pop_index_times_5
		jsr  prog8_lib.add_a_to_zpword
		lda  c64.SCRATCH_ZPWORD1
		ldy  c64.SCRATCH_ZPWORD1+1
		jmp  pop_float
		.pend

copy_float	.proc
		; -- copies the 5 bytes of the mflt value pointed to by SCRATCH_ZPWORD1,
		;    into the 5 bytes pointed to by A/Y.  Clobbers A,Y.
		sta  c64.SCRATCH_ZPWORD2
		sty  c64.SCRATCH_ZPWORD2+1
		ldy  #0
		lda  (c64.SCRATCH_ZPWORD1),y
		sta  (c64.SCRATCH_ZPWORD2),y
		iny
		lda  (c64.SCRATCH_ZPWORD1),y
		sta  (c64.SCRATCH_ZPWORD2),y
		iny
		lda  (c64.SCRATCH_ZPWORD1),y
		sta  (c64.SCRATCH_ZPWORD2),y
		iny
		lda  (c64.SCRATCH_ZPWORD1),y
		sta  (c64.SCRATCH_ZPWORD2),y
		iny
		lda  (c64.SCRATCH_ZPWORD1),y
		sta  (c64.SCRATCH_ZPWORD2),y
		rts
		.pend

inc_var_f	.proc
		; -- add 1 to float pointed to by A/Y
		sta  c64.SCRATCH_ZPWORD1
		sty  c64.SCRATCH_ZPWORD1+1
		stx  c64.SCRATCH_ZPREGX
		jsr  MOVFM
		lda  #<FL_FONE
		ldy  #>FL_FONE
		jsr  FADD
		ldx  c64.SCRATCH_ZPWORD1
		ldy  c64.SCRATCH_ZPWORD1+1
		jsr  MOVMF
		ldx  c64.SCRATCH_ZPREGX
		rts
		.pend

dec_var_f	.proc
		; -- subtract 1 from float pointed to by A/Y
		sta  c64.SCRATCH_ZPWORD1
		sty  c64.SCRATCH_ZPWORD1+1
		stx  c64.SCRATCH_ZPREGX
		lda  #<FL_FONE
		ldy  #>FL_FONE
		jsr  MOVFM
		lda  c64.SCRATCH_ZPWORD1
		ldy  c64.SCRATCH_ZPWORD1+1
		jsr  FSUB
		ldx  c64.SCRATCH_ZPWORD1
		ldy  c64.SCRATCH_ZPWORD1+1
		jsr  MOVMF
		ldx  c64.SCRATCH_ZPREGX
		rts
		.pend

inc_indexed_var_f	.proc
		; -- add 1 to float in array pointed to by A/Y, at index X
		pha
		txa
		sta  c64.SCRATCH_ZPB1
		asl  a
		asl  a
		clc
		adc  c64.SCRATCH_ZPB1
		sta  c64.SCRATCH_ZPB1
		pla
		clc
		adc  c64.SCRATCH_ZPB1
		bcc  +
		iny
+		jmp  inc_var_f
		.pend

dec_indexed_var_f	.proc
		; -- subtract 1 to float in array pointed to by A/Y, at index X
		pha
		txa
		sta  c64.SCRATCH_ZPB1
		asl  a
		asl  a
		clc
		adc  c64.SCRATCH_ZPB1
		sta  c64.SCRATCH_ZPB1
		pla
		clc
		adc  c64.SCRATCH_ZPB1
		bcc  +
		iny
+		jmp  dec_var_f
		.pend


pop_2_floats_f2_in_fac1	.proc
		; -- pop 2 floats from stack, load the second one in FAC1 as well
		lda  #<fmath_float2
		ldy  #>fmath_float2
		jsr  pop_float
		lda  #<fmath_float1
		ldy  #>fmath_float1
		jsr  pop_float
		lda  #<fmath_float2
		ldy  #>fmath_float2
		jmp  MOVFM
		.pend


fmath_float1	.byte 0,0,0,0,0	; storage for a mflpt5 value
fmath_float2	.byte 0,0,0,0,0	; storage for a mflpt5 value

push_fac1_as_result	.proc
		; -- push the float in FAC1 onto the stack, and return from calculation
		ldx  #<fmath_float1
		ldy  #>fmath_float1
		jsr  MOVMF
		lda  #<fmath_float1
		ldy  #>fmath_float1
		ldx  c64.SCRATCH_ZPREGX
		jmp  push_float
		.pend

pow_f		.proc
		; -- push f1 ** f2 on stack
		lda  #<fmath_float2
		ldy  #>fmath_float2
		jsr  pop_float
		lda  #<fmath_float1
		ldy  #>fmath_float1
		jsr  pop_float
		stx  c64.SCRATCH_ZPREGX
		lda  #<fmath_float1
		ldy  #>fmath_float1
		jsr  CONUPK		; fac2 = float1
		lda  #<fmath_float2
		ldy  #>fmath_float2
		jsr  FPWR
		ldx  c64.SCRATCH_ZPREGX
		jmp  push_fac1_as_result
		.pend

div_f		.proc
		; -- push f1/f2 on stack
		jsr  pop_2_floats_f2_in_fac1
		stx  c64.SCRATCH_ZPREGX
		lda  #<fmath_float1
		ldy  #>fmath_float1
		jsr  FDIV
		jmp  push_fac1_as_result
		.pend

add_f		.proc
		; -- push f1+f2 on stack
		jsr  pop_2_floats_f2_in_fac1
		stx  c64.SCRATCH_ZPREGX
		lda  #<fmath_float1
		ldy  #>fmath_float1
		jsr  FADD
		jmp  push_fac1_as_result
		.pend

sub_f		.proc
		; -- push f1-f2 on stack
		jsr  pop_2_floats_f2_in_fac1
		stx  c64.SCRATCH_ZPREGX
		lda  #<fmath_float1
		ldy  #>fmath_float1
		jsr  FSUB
		jmp  push_fac1_as_result
		.pend

mul_f		.proc
		; -- push f1*f2 on stack
		jsr  pop_2_floats_f2_in_fac1
		stx  c64.SCRATCH_ZPREGX
		lda  #<fmath_float1
		ldy  #>fmath_float1
		jsr  FMULT
		jmp  push_fac1_as_result
		.pend

neg_f		.proc
		; -- push -flt back on stack
		jsr  pop_float_fac1
		stx  c64.SCRATCH_ZPREGX
		jsr  NEGOP
		jmp  push_fac1_as_result
		.pend

abs_f		.proc
		; -- push abs(float) on stack (as float)
		jsr  pop_float_fac1
		stx  c64.SCRATCH_ZPREGX
		jsr  ABS
		jmp  push_fac1_as_result
		.pend

equal_f		.proc
		; -- are the two mflpt5 numbers on the stack identical?
		inx
		inx
		inx
		inx
		lda  c64.ESTACK_LO-3,x
		cmp  c64.ESTACK_LO,x
		bne  _equals_false
		lda  c64.ESTACK_LO-2,x
		cmp  c64.ESTACK_LO+1,x
		bne  _equals_false
		lda  c64.ESTACK_LO-1,x
		cmp  c64.ESTACK_LO+2,x
		bne  _equals_false
		lda  c64.ESTACK_HI-2,x
		cmp  c64.ESTACK_HI+1,x
		bne  _equals_false
		lda  c64.ESTACK_HI-1,x
		cmp  c64.ESTACK_HI+2,x
		bne  _equals_false
_equals_true	lda  #1
_equals_store	inx
		sta  c64.ESTACK_LO+1,x
		rts
_equals_false	lda  #0
		beq  _equals_store
		.pend

notequal_f	.proc
		; -- are the two mflpt5 numbers on the stack different?
		jsr  equal_f
		eor  #1		; invert the result
		sta  c64.ESTACK_LO+1,x
		rts
		.pend

less_f		.proc
		; -- is f1 < f2?
		jsr  compare_floats
		cmp  #255
		beq  compare_floats._return_true
		bne  compare_floats._return_false
		.pend


lesseq_f	.proc
		; -- is f1 <= f2?
		jsr  compare_floats
		cmp  #255
		beq  compare_floats._return_true
		cmp  #0
		beq  compare_floats._return_true
		bne  compare_floats._return_false
		.pend

greater_f	.proc
		; -- is f1 > f2?
		jsr  compare_floats
		cmp  #1
		beq  compare_floats._return_true
		bne  compare_floats._return_false
		.pend

greatereq_f	.proc
		; -- is f1 >= f2?
		jsr  compare_floats
		cmp  #1
		beq  compare_floats._return_true
		cmp  #0
		beq  compare_floats._return_true
		bne  compare_floats._return_false
		.pend

compare_floats	.proc
		lda  #<fmath_float2
		ldy  #>fmath_float2
		jsr  pop_float
		lda  #<fmath_float1
		ldy  #>fmath_float1
		jsr  pop_float
		lda  #<fmath_float1
		ldy  #>fmath_float1
		jsr  MOVFM		; fac1 = flt1
		lda  #<fmath_float2
		ldy  #>fmath_float2
		stx  c64.SCRATCH_ZPREG
		jsr  FCOMP		; A = flt1 compared with flt2 (0=equal, 1=flt1>flt2, 255=flt1<flt2)
		ldx  c64.SCRATCH_ZPREG
		rts
_return_false	lda  #0
_return_result  sta  c64.ESTACK_LO,x
		dex
		rts
_return_true	lda  #1
		bne  _return_result
		.pend

func_sin	.proc
		; -- push sin(f) back onto stack
		jsr  pop_float_fac1
		stx  c64.SCRATCH_ZPREGX
		jsr  SIN
		jmp  push_fac1_as_result
		.pend

func_cos	.proc
		; -- push cos(f) back onto stack
		jsr  pop_float_fac1
		stx  c64.SCRATCH_ZPREGX
		jsr  COS
		jmp  push_fac1_as_result
		.pend

func_tan	.proc
		; -- push tan(f) back onto stack
		jsr  pop_float_fac1
		stx  c64.SCRATCH_ZPREGX
		jsr  TAN
		jmp  push_fac1_as_result
		.pend

func_atan	.proc
		; -- push atan(f) back onto stack
		jsr  pop_float_fac1
		stx  c64.SCRATCH_ZPREGX
		jsr  ATN
		jmp  push_fac1_as_result
		.pend

func_ln		.proc
		; -- push ln(f) back onto stack
		jsr  pop_float_fac1
		stx  c64.SCRATCH_ZPREGX
		jsr  LOG
		jmp  push_fac1_as_result
		.pend

func_log2	.proc
		; -- push log base 2, ln(f)/ln(2), back onto stack
		jsr  pop_float_fac1
		stx  c64.SCRATCH_ZPREGX
		jsr  LOG
		jsr  MOVEF
		lda  #<c64.FL_LOG2
		ldy  #>c64.FL_LOG2
		jsr  MOVFM
		jsr  FDIVT
		jmp  push_fac1_as_result
		.pend

func_sqrt	.proc
		jsr  pop_float_fac1
		stx  c64.SCRATCH_ZPREGX
		jsr  SQR
		jmp  push_fac1_as_result
		.pend

func_rad	.proc
		; -- convert degrees to radians (d * pi / 180)
		jsr  pop_float_fac1
		stx  c64.SCRATCH_ZPREGX
		lda  #<_pi_div_180
		ldy  #>_pi_div_180
		jsr  FMULT
		jmp  push_fac1_as_result
_pi_div_180	.byte 123, 14, 250, 53, 18		; pi / 180
		.pend

func_deg	.proc
		; -- convert radians to degrees (d * (1/ pi * 180))
		jsr  pop_float_fac1
		stx  c64.SCRATCH_ZPREGX
		lda  #<_one_over_pi_div_180
		ldy  #>_one_over_pi_div_180
		jsr  FMULT
		jmp  push_fac1_as_result
_one_over_pi_div_180	.byte 134, 101, 46, 224, 211		; 1 / (pi * 180)
		.pend

func_round	.proc
		jsr  pop_float_fac1
		stx  c64.SCRATCH_ZPREGX
		jsr  FADDH
		jsr  INT
		jmp  push_fac1_as_result
		.pend

func_floor	.proc
		jsr  pop_float_fac1
		stx  c64.SCRATCH_ZPREGX
		jsr  INT
		jmp  push_fac1_as_result
		.pend

func_ceil	.proc
		; -- ceil: tr = int(f); if tr==f -> return  else return tr+1
		jsr  pop_float_fac1
		stx  c64.SCRATCH_ZPREGX
		ldx  #<fmath_float1
		ldy  #>fmath_float1
		jsr  MOVMF
		jsr  INT
		lda  #<fmath_float1
		ldy  #>fmath_float1
		jsr  FCOMP
		cmp  #0
		beq  +
		lda  #<FL_FONE
		ldy  #>FL_FONE
		jsr  FADD
+		jmp  push_fac1_as_result
		.pend

func_any_f	.proc
		inx
		lda  c64.ESTACK_LO,x	; array size
		sta  c64.SCRATCH_ZPB1
		asl  a
		asl  a
		clc
		adc  c64.SCRATCH_ZPB1	; times 5 because of float
		jmp  prog8_lib.func_any_b._entry
		.pend

func_all_f	.proc
		inx
		jsr  prog8_lib.peek_address
		lda  c64.ESTACK_LO,x	; array size
		sta  c64.SCRATCH_ZPB1
		asl  a
		asl  a
		clc
		adc  c64.SCRATCH_ZPB1	; times 5 because of float
<<<<<<< HEAD
		sta  _cmp_mod+1		; self-modifying code
		jsr  prog8_lib.peek_address
		ldy  #0
=======
		tay
		dey
>>>>>>> fb2796ac
-		lda  (c64.SCRATCH_ZPWORD1),y
		clc
		dey
		adc  (c64.SCRATCH_ZPWORD1),y
		dey
		adc  (c64.SCRATCH_ZPWORD1),y
		dey
		adc  (c64.SCRATCH_ZPWORD1),y
		dey
		adc  (c64.SCRATCH_ZPWORD1),y
		dey
		cmp  #0
		beq  +
        cpy  #255
        bne  -
		lda  #1
		sta  c64.ESTACK_LO+1,x
		rts
+		sta  c64.ESTACK_LO+1,x
		rts
		.pend

func_max_f	.proc
		lda  #255
		sta  _minmax_cmp+1
		lda  #<_largest_neg_float
		ldy  #>_largest_neg_float
_minmax_entry	jsr  MOVFM
		jsr  prog8_lib.pop_array_and_lengthmin1Y
		stx  c64.SCRATCH_ZPREGX
-		sty  c64.SCRATCH_ZPREG
		lda  c64.SCRATCH_ZPWORD1
		ldy  c64.SCRATCH_ZPWORD1+1
		jsr  FCOMP
_minmax_cmp	cmp  #255			; modified
		bne  +
		lda  c64.SCRATCH_ZPWORD1
		ldy  c64.SCRATCH_ZPWORD1+1
		jsr  MOVFM
+		lda  c64.SCRATCH_ZPWORD1
		clc
		adc  #5
		sta  c64.SCRATCH_ZPWORD1
		bcc  +
		inc  c64.SCRATCH_ZPWORD1+1
+		ldy  c64.SCRATCH_ZPREG
		dey
		cpy  #255
		bne  -
		jmp  push_fac1_as_result
<<<<<<< HEAD
		rts
=======
>>>>>>> fb2796ac
_largest_neg_float	.byte 255,255,255,255,255		; largest negative float -1.7014118345e+38
		.pend

func_min_f	.proc
		lda  #1
		sta  func_max_f._minmax_cmp+1
		lda  #<_largest_pos_float
		ldy  #>_largest_pos_float
		jmp  func_max_f._minmax_entry
_largest_pos_float	.byte  255,127,255,255,255		; largest positive float
		rts
		.pend

func_sum_f	.proc
		lda  #<FL_ZERO
		ldy  #>FL_ZERO
		jsr  MOVFM
		jsr  prog8_lib.pop_array_and_lengthmin1Y
		stx  c64.SCRATCH_ZPREGX
-		sty  c64.SCRATCH_ZPREG
		lda  c64.SCRATCH_ZPWORD1
		ldy  c64.SCRATCH_ZPWORD1+1
		jsr  FADD
		ldy  c64.SCRATCH_ZPREG
		dey
		cpy  #255
		beq  +
		lda  c64.SCRATCH_ZPWORD1
		clc
		adc  #5
		sta  c64.SCRATCH_ZPWORD1
		bcc  -
		inc  c64.SCRATCH_ZPWORD1+1
		bne  -
+		jmp  push_fac1_as_result
		.pend
}}

}  ; ------ end of block c64flt<|MERGE_RESOLUTION|>--- conflicted
+++ resolved
@@ -866,14 +866,8 @@
 		asl  a
 		clc
 		adc  c64.SCRATCH_ZPB1	; times 5 because of float
-<<<<<<< HEAD
-		sta  _cmp_mod+1		; self-modifying code
-		jsr  prog8_lib.peek_address
-		ldy  #0
-=======
 		tay
 		dey
->>>>>>> fb2796ac
 -		lda  (c64.SCRATCH_ZPWORD1),y
 		clc
 		dey
@@ -924,10 +918,6 @@
 		cpy  #255
 		bne  -
 		jmp  push_fac1_as_result
-<<<<<<< HEAD
-		rts
-=======
->>>>>>> fb2796ac
 _largest_neg_float	.byte 255,255,255,255,255		; largest negative float -1.7014118345e+38
 		.pend
 
